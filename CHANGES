<<<<<<< HEAD
1.13.0

* Added project scoping to all data in sentry.
* Added permissions to projects.
* The authorization header is now X-Sentry-Auth to avoid certain default behaviors such as
  mod_wsgi's "don't pass HTTP Authorization header".
=======
1.12.1

* Stabilize migration schema (solves problem with index creation fail introduced in 1.12.0).
>>>>>>> 3588f21b

1.12.0

* Adjusted message_id to include the checksum to avoid situations were the message_id
  that was generated did not exist due to sampling.

1.11.4

* Several design improvements for group/message details panes.

1.11.3

* Fixed a bug that was causing exception summary to not show.

1.11.2

* Cleaned up message and group details pages (adding back some missing information).
* Cleaned up some design around odd margins/padding.

1.11.1

* Fixed a bug that would cause the admin (and potentially other modules) to get loaded multiple times.

1.11.0

* Added license headers.
* Removed ``sentry.helpers`` and ``sentry.routers``.
* Global module versions are now cached to avoid continuous path walking and
  import overhead.

1.10.1

* Fixed an issue that was causing servers to show logger names.

1.10.0

* You can now pass ``extra={'stack': True}`` to logging methods to capture
  the current frames and their locals.
* Code refactoring in various places related to stack extraction.
* Denormalized graph data in MessageCountByMinute (stores at 5m intervals).
* Denormalized filter counts into MessageFilterValue
* Added message sampling (adapted from Yuri Baburov's patch).
* Added SENTRY_MAIL_LEVEL setting.
* Added SENTRY_MAIL_INCLUDE_LOGGERS setting.
* Added SENTRY_MAIL_EXCLUDE_LOGGERS setting.
* Added the ``level`` argument to the cleanup command.
* The thrashed key is now set correctly in request.sentry.
* Added user information to all messages that have ``request``.
* Changed the hashing function for messages that include
  stacktraces to ignore the ``message`` and line numbers.
* Much improved test coverage.

1.9.0

* Load the Frequency chart asynchronously.
* Frequency chart no longer shows for SQLite.
* Switch graphing library to Highstock from Highcharts.

1.8.10

* Ensure dictionary keys are coerced to strings.
* Fixed path to missing_permissions.html.

1.8.9

* Safely handle unpickling objects that may not have been stored in a
  valid format.

1.8.8

* Changed ``sentry cleanup`` to use a range query.

1.8.7

* Added "Clear Feed" option.
* Version information will be read from pkg_resources if possible.
* Cleared up documentation on configuration settings..
* Performance improvements to ``Client.send()``.
* Added default 404/500 pages.
* Added support for Django's LOGIN_URL setting.
* Fixed a memory leak in the client (thanks to Ben Bangert).

1.8.6.2

* Reverted change which required distribute.
* Cleaned up configuration defaults.

1.8.6.1

* Include distribute_setup.py in the MANIFEST to ship it in sdists.

1.8.6

* Corrected an issue which was causing certain settings (like WEB_HOST) to
  not take affect in custom configuration files.
* The Sentry server will now pull in default server settings, as well as
  ~/.sentry/sentry.conf.py if --config is not passed to it.

1.8.5.1

* Fixed a bug which caused thrashing prevention to not function correctly.
* Corrected an error in transform()'s recursion safety.
* Changed packaging to use Distribute.

1.8.5

* Pulled test suite out of the Sentry namespace to avoid conflicts in projects.

1.8.4.2

* Added missing invalid_message_id template.

1.8.4.1

* Fixed an error that was causing LOG_LEVELS to not display correctly.

1.8.4

* The Sentry base client will now pass along the timestamp from when the
  message was generated.

1.8.3.1

* Fixed a case where the client may hit a transaction aborted error when
  transforming variables.

1.8.3

* Added several settings which were Django specific so that they can be
  configured isolated to the Sentry instance.
* Graceful failover for when a cache backend isnt working properly and
  throttling is enabled.
* Better rendering of non-dict variables when passed within extra data.
* Graceful failover for searching on message_id's that aren't found.

1.8.0

* Refactored Sentry server to run standalone (sentry --help).

1.7.5

* Implemented new client/server storage API and signing methods.
* Fixed a bug where accessing __sentry__ would sometimes cause errors on
  certain code paths.

1.7.4

* Fixed a bug with potential recursion issues.
* Fixed a bug with the storage API and unicode keys.

1.7.3

* Storage API has better responses when data fails to decode, or
  you send a bad request.
* Documentation improvements for JSON storage API.

1.7.2

* All strings, lists, tuples, and sets are now shortened before sending
  to the server. Iterable data structures are truncated to the first
  50 items, and strings are truncated to the first 200 characters.

  Both shorteners have configurable values in the settings.

1.7.1

* Fixed a bug that slipped through with blocktrans usage.

1.7.0

* Added ``score`` to ``GroupedMessage`` (schema change).
* Added ``MessageIndex`` (schema change).
* Added Async client (thanks to Yuri Baburov).
* Added support for raw_post_data (thanks to Matthew Schinckel).
* django-paging and django-indexer no longer need to be in INSTALLED_APPS.
* Added an index for GroupedMessages.times_seen.
* The ``score`` column will update atomically in PostgreSQL and MySQL.
* Added the frequency sort option.
* Better internationalization support.
* Fixed a bug with Oracle's date truncation support (changed to hh24).
* Respect TIME_ZONE by using auto_now_* on DateTimeField's.
* Tests required Haystack and Celery are now skipped if module is not found.

1.6.10

* Added JSON support to storage API.
* Changed default client to use JSON format.

1.6.9.1

* Fixed an issue with encoding to UTF-8 for Haystack.

1.6.9

* Added URLs to default search parameters.
* Fixed a bug to ensure template information is only added if its the correct loader

1.6.8.1

* Search will now show when unauthenticated (e.g. when SENTRY_PUBLIC is enabled)

1.6.8

* Search no longer allows filters.
* Search no longer allows arbitrary queries without Haystack.
* Added logger, level, site, server, and url to search index.
* Haystack has been updated for further flexibility.
* SearchFilter is now unused (you should update your configs).

1.6.7

* Moved static media into /static/.
* Added serve_static view to handle static media solely within Sentry.
* Added SENTRY_STATIC_URL_PREFIX setting.

1.6.6

* setup.py install will no longer install example_project.
* Fixed an issue where __sentry__ would be called even if it wasn't a callable.
* Fixed an issue where transactions would attempt a rollback when not managed while creating
  the sort index.

1.6.5

* Set a last_message_id so when thrashing is hit there is still a point of reference for tracing.
* Check correct permissions for Sentry.

1.6.4

* Fixed a memory leak due to TextNode's being created from leading whitespace in realtime packets.

1.6.3

* Fixed a critical bug in the Sentry JS namespace preventing it from loading.

1.6.2

* LogHandler will attempt to pick up the request automatically using SentryLogMiddleware.
* Updated AJAX CSRF support for Django 1.2.5.
* request.sentry is now set in any event which has request as part of the parameters.

1.6.0

* Added message references (uuid's) as message_id in Message
* Fixed css compatibility issues with TextWidget
* SearchFilter now allows searching by message reference id
* Added Sentry404CatchMiddleware
* Added SentryResponseErrorIdMiddleware
* The `request` argument can now be passed into any create_from_ method.

(History beyond 1.6.0 is not present)<|MERGE_RESOLUTION|>--- conflicted
+++ resolved
@@ -1,15 +1,13 @@
-<<<<<<< HEAD
 1.13.0
 
 * Added project scoping to all data in sentry.
 * Added permissions to projects.
 * The authorization header is now X-Sentry-Auth to avoid certain default behaviors such as
   mod_wsgi's "don't pass HTTP Authorization header".
-=======
+
 1.12.1
 
 * Stabilize migration schema (solves problem with index creation fail introduced in 1.12.0).
->>>>>>> 3588f21b
 
 1.12.0
 
